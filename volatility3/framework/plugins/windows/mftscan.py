--- conflicted
+++ resolved
@@ -380,7 +380,6 @@
                 (offset, rec_type, rec_num, attr_type, file_name, ads_name, content),
             )
 
-<<<<<<< HEAD
     def run(self):
         return renderers.TreeGrid(
             [
@@ -393,11 +392,6 @@
                 ("Hexdump", format_hints.HexBytes),
             ],
             self._generator(),
-=======
-        # Yara Rule to scan for MFT Header Signatures
-        rules = yarascan.YaraScan.process_yara_options(
-            {"yara_string": "/FILE0|FILE\\*|BAAD/"}
->>>>>>> d56cd835
         )
 
 

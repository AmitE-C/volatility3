# This file is Copyright 2019 Volatility Foundation and licensed under the Volatility Software License 1.0
# which is available at https://www.volatilityfoundation.org/license/vsl-v1.0
#
from typing import Iterator, List, Tuple, Optional

from volatility3 import framework
from volatility3.framework import constants, exceptions, interfaces, objects
from volatility3.framework.objects import utility
from volatility3.framework.symbols import intermed
from volatility3.framework.symbols.linux import extensions


class LinuxKernelIntermedSymbols(intermed.IntermediateSymbolTable):
    provides = {"type": "interface"}

    def __init__(self, *args, **kwargs) -> None:
        super().__init__(*args, **kwargs)

        # Set-up Linux specific types
<<<<<<< HEAD
        self.set_type_class('file', extensions.struct_file)
        self.set_type_class('list_head', extensions.list_head)
        self.set_type_class('mm_struct', extensions.mm_struct)
        self.set_type_class('super_block', extensions.super_block)
        self.set_type_class('task_struct', extensions.task_struct)
        self.set_type_class('vm_area_struct', extensions.vm_area_struct)
        self.set_type_class('qstr', extensions.qstr)
        self.set_type_class('dentry', extensions.dentry)
        self.set_type_class('fs_struct', extensions.fs_struct)
        self.set_type_class('files_struct', extensions.files_struct)
        self.set_type_class('kobject', extensions.kobject)
        # Might not exist in the current symbols
        self.optional_set_type_class('module', extensions.module)

        # Mount
        self.set_type_class('vfsmount', extensions.vfsmount)
        # Might not exist in older kernels or the current symbols
        self.optional_set_type_class('mount', extensions.mount)
        self.optional_set_type_class('mnt_namespace', extensions.mnt_namespace)

        # Network
        self.set_type_class('net', extensions.net)
        self.set_type_class('socket', extensions.socket)
        self.set_type_class('sock', extensions.sock)
        self.set_type_class('inet_sock', extensions.inet_sock)
        self.set_type_class('unix_sock', extensions.unix_sock)
        # Might not exist in older kernels or the current symbols
        self.optional_set_type_class('netlink_sock', extensions.netlink_sock)
        self.optional_set_type_class('vsock_sock', extensions.vsock_sock)
        self.optional_set_type_class('packet_sock', extensions.packet_sock)
        self.optional_set_type_class('bt_sock', extensions.bt_sock)
        self.optional_set_type_class('xdp_sock', extensions.xdp_sock)
=======
        self.set_type_class("file", extensions.struct_file)
        self.set_type_class("list_head", extensions.list_head)
        self.set_type_class("mm_struct", extensions.mm_struct)
        self.set_type_class("super_block", extensions.super_block)
        self.set_type_class("task_struct", extensions.task_struct)
        self.set_type_class("vm_area_struct", extensions.vm_area_struct)
        self.set_type_class("qstr", extensions.qstr)
        self.set_type_class("dentry", extensions.dentry)
        self.set_type_class("fs_struct", extensions.fs_struct)
        self.set_type_class("files_struct", extensions.files_struct)
        self.set_type_class("vfsmount", extensions.vfsmount)
        self.set_type_class("kobject", extensions.kobject)

        if "mnt_namespace" in self.types:
            self.set_type_class("mnt_namespace", extensions.mnt_namespace)

        if "module" in self.types:
            self.set_type_class("module", extensions.module)

        if "mount" in self.types:
            self.set_type_class("mount", extensions.mount)
>>>>>>> a6fb0f2e


class LinuxUtilities(interfaces.configuration.VersionableInterface):
    """Class with multiple useful linux functions."""

    _version = (2, 0, 0)
    _required_framework_version = (2, 0, 0)

    framework.require_interface_version(*_required_framework_version)

    # based on __d_path from the Linux kernel
    @classmethod
    def _do_get_path(cls, rdentry, rmnt, dentry, vfsmnt) -> str:

        ret_path: List[str] = []

        while dentry != rdentry or vfsmnt != rmnt:
            dname = dentry.path()
            if dname == "":
                break

            ret_path.insert(0, dname.strip("/"))
            if dentry == vfsmnt.get_mnt_root() or dentry == dentry.d_parent:
                if vfsmnt.get_mnt_parent() == vfsmnt:
                    break

                dentry = vfsmnt.get_mnt_mountpoint()
                vfsmnt = vfsmnt.get_mnt_parent()

                continue

            parent = dentry.d_parent
            dentry = parent

        # if we did not gather any valid dentrys in the path, then the entire file is
        # either 1) smeared out of memory or 2) de-allocated and corresponding structures overwritten
        # we return an empty string in this case to avoid confusion with something like a handle to the root
        # directory (e.g., "/")
        if not ret_path:
            return ""

        ret_val = "/".join([str(p) for p in ret_path if p != ""])

        if ret_val.startswith(("socket:", "pipe:")):
            if ret_val.find("]") == -1:
                try:
                    inode = dentry.d_inode
                    ino = inode.i_ino
                except exceptions.InvalidAddressException:
                    ino = 0

                ret_val = ret_val[:-1] + f":[{ino}]"
            else:
                ret_val = ret_val.replace("/", "")

        elif ret_val != "inotify":
            ret_val = "/" + ret_val

        return ret_val

    # method used by 'older' kernels
    # TODO: lookup when dentry_operations->d_name was merged into the mainline kernel for exact version
    @classmethod
    def _get_path_file(cls, task, filp) -> str:
        rdentry = task.fs.get_root_dentry()
        rmnt = task.fs.get_root_mnt()
        dentry = filp.get_dentry()
        vfsmnt = filp.get_vfsmnt()

        return LinuxUtilities._do_get_path(rdentry, rmnt, dentry, vfsmnt)

    @classmethod
    def _get_new_sock_pipe_path(cls, context, task, filp) -> str:
        dentry = filp.get_dentry()

        sym_addr = dentry.d_op.d_dname

        symbol_table_arr = sym_addr.vol.type_name.split("!")
        symbol_table = None
        if len(symbol_table_arr) == 2:
            symbol_table = symbol_table_arr[0]

        for module_name in context.modules.get_modules_by_symbol_tables(symbol_table):
            kernel_module = context.modules[module_name]
            break
        else:
            raise ValueError(f"No module using the symbol table {symbol_table}")

        symbs = list(kernel_module.get_symbols_by_absolute_location(sym_addr))

        if len(symbs) == 1:
            sym = symbs[0].split(constants.BANG)[1]

            if sym == "sockfs_dname":
                pre_name = "socket"

            elif sym == "anon_inodefs_dname":
                pre_name = "anon_inode"

            elif sym == "pipefs_dname":
                pre_name = "pipe"

            elif sym == "simple_dname":
                pre_name = cls._get_path_file(task, filp)

            else:
                pre_name = f"<unsupported d_op symbol: {sym}>"

            ret = f"{pre_name}:[{dentry.d_inode.i_ino:d}]"

        else:
            ret = f"<invalid d_dname pointer> {sym_addr:x}"

        return ret

    # a 'file' structure doesn't have enough information to properly restore its full path
    # we need the root mount information from task_struct to determine this
    @classmethod
    def path_for_file(cls, context, task, filp) -> str:
        try:
            dentry = filp.get_dentry()
        except exceptions.InvalidAddressException:
            return ""

        if dentry == 0:
            return ""

        dname_is_valid = False

        # TODO COMPARE THIS IN LSOF OUTPUT TO VOL2
        try:
            if (
                dentry.d_op
                and dentry.d_op.has_member("d_dname")
                and dentry.d_op.d_dname
            ):
                dname_is_valid = True

        except exceptions.InvalidAddressException:
            dname_is_valid = False

        if dname_is_valid:
            ret = LinuxUtilities._get_new_sock_pipe_path(context, task, filp)
        else:
            ret = LinuxUtilities._get_path_file(task, filp)

        return ret

    @classmethod
    def files_descriptors_for_process(
        cls,
        context: interfaces.context.ContextInterface,
        symbol_table: str,
        task: interfaces.objects.ObjectInterface,
    ):

        # task.files can be null
        if not task.files:
            return

        fd_table = task.files.get_fds()
        if fd_table == 0:
            return

        max_fds = task.files.get_max_fds()

        # corruption check
        if max_fds > 500000:
            return

        file_type = symbol_table + constants.BANG + "file"

        fds = objects.utility.array_of_pointers(
            fd_table, count=max_fds, subtype=file_type, context=context
        )

        for (fd_num, filp) in enumerate(fds):
            if filp != 0:
                full_path = LinuxUtilities.path_for_file(context, task, filp)

                yield fd_num, filp, full_path

    @classmethod
    def mask_mods_list(
        cls,
        context: interfaces.context.ContextInterface,
        layer_name: str,
        mods: Iterator[interfaces.objects.ObjectInterface],
    ) -> List[Tuple[str, int, int]]:
        """
        A helper function to mask the starting and end address of kernel modules
        """
        mask = context.layers[layer_name].address_mask

        return [
            (
                utility.array_to_string(mod.name),
                mod.get_module_base() & mask,
                (mod.get_module_base() & mask) + mod.get_core_size(),
            )
            for mod in mods
        ]

    @classmethod
    def generate_kernel_handler_info(
        cls,
        context: interfaces.context.ContextInterface,
        kernel_module_name: str,
        mods_list: Iterator[interfaces.objects.ObjectInterface],
    ) -> List[Tuple[str, int, int]]:
        """
        A helper function that gets the beginning and end address of the kernel module
        """

        kernel = context.modules[kernel_module_name]

        mask = context.layers[kernel.layer_name].address_mask

        start_addr = kernel.object_from_symbol("_text")
        start_addr = start_addr.vol.offset & mask

        end_addr = kernel.object_from_symbol("_etext")
        end_addr = end_addr.vol.offset & mask

        return [
            (constants.linux.KERNEL_NAME, start_addr, end_addr)
        ] + LinuxUtilities.mask_mods_list(context, kernel.layer_name, mods_list)

    @classmethod
    def lookup_module_address(
        cls,
        kernel_module: interfaces.context.ModuleInterface,
        handlers: List[Tuple[str, int, int]],
        target_address: int,
    ):
        """
        Searches between the start and end address of the kernel module using target_address.
        Returns the module and symbol name of the address provided.
        """

        mod_name = "UNKNOWN"
        symbol_name = "N/A"

        for name, start, end in handlers:
            if start <= target_address <= end:
                mod_name = name
                if name == constants.linux.KERNEL_NAME:
                    symbols = list(
                        kernel_module.get_symbols_by_absolute_location(target_address)
                    )

                    if len(symbols):
                        symbol_name = (
                            symbols[0].split(constants.BANG)[1]
                            if constants.BANG in symbols[0]
                            else symbols[0]
                        )

                break

        return mod_name, symbol_name

    @classmethod
    def walk_internal_list(cls, vmlinux, struct_name, list_member, list_start):
        while list_start:
            list_struct = vmlinux.object(
                object_type=struct_name, offset=list_start.vol.offset
            )
            yield list_struct
            list_start = getattr(list_struct, list_member)

    @classmethod
    def container_of(
        cls, addr: int, type_name: str, member_name: str, vmlinux: interfaces.context.ModuleInterface
    ) -> Optional[interfaces.objects.ObjectInterface]:
        """Cast a member of a structure out to the containing structure.
        It mimicks the Linux kernel macro container_of() see include/linux.kernel.h

        Args:
            addr: The pointer to the member.
            type_name: The type of the container struct this is embedded in.
            member_name: The name of the member within the struct.
            vmlinux: The kernel symbols object

        Returns:
            The constructed object or None
        """

        if not addr:
            return

        type_dec = vmlinux.get_type(type_name)
        member_offset = type_dec.relative_child_offset(member_name)
        container_addr = addr - member_offset
        return vmlinux.object(object_type=type_name, offset=container_addr, absolute=True)<|MERGE_RESOLUTION|>--- conflicted
+++ resolved
@@ -17,7 +17,6 @@
         super().__init__(*args, **kwargs)
 
         # Set-up Linux specific types
-<<<<<<< HEAD
         self.set_type_class('file', extensions.struct_file)
         self.set_type_class('list_head', extensions.list_head)
         self.set_type_class('mm_struct', extensions.mm_struct)
@@ -50,29 +49,6 @@
         self.optional_set_type_class('packet_sock', extensions.packet_sock)
         self.optional_set_type_class('bt_sock', extensions.bt_sock)
         self.optional_set_type_class('xdp_sock', extensions.xdp_sock)
-=======
-        self.set_type_class("file", extensions.struct_file)
-        self.set_type_class("list_head", extensions.list_head)
-        self.set_type_class("mm_struct", extensions.mm_struct)
-        self.set_type_class("super_block", extensions.super_block)
-        self.set_type_class("task_struct", extensions.task_struct)
-        self.set_type_class("vm_area_struct", extensions.vm_area_struct)
-        self.set_type_class("qstr", extensions.qstr)
-        self.set_type_class("dentry", extensions.dentry)
-        self.set_type_class("fs_struct", extensions.fs_struct)
-        self.set_type_class("files_struct", extensions.files_struct)
-        self.set_type_class("vfsmount", extensions.vfsmount)
-        self.set_type_class("kobject", extensions.kobject)
-
-        if "mnt_namespace" in self.types:
-            self.set_type_class("mnt_namespace", extensions.mnt_namespace)
-
-        if "module" in self.types:
-            self.set_type_class("module", extensions.module)
-
-        if "mount" in self.types:
-            self.set_type_class("mount", extensions.mount)
->>>>>>> a6fb0f2e
 
 
 class LinuxUtilities(interfaces.configuration.VersionableInterface):
